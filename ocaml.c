/*
*   Copyright (c) 2009, Vincent Berthoux
*
*   This source code is released for free distribution under the terms of the
*   GNU General Public License.
*
*   This module contains functions for generating tags for Objective Caml
*   language files.
*/
/*
*   INCLUDE FILES
*/
#include "general.h"	/* must always come first */

#include <string.h>

#include "keyword.h"
#include "entry.h"
#include "options.h"
#include "read.h"
#include "routines.h"
#include "vstring.h"

/* To get rid of unused parameter warning in
 * -Wextra */
#ifdef UNUSED
#elif defined(__GNUC__)
# define UNUSED(x) UNUSED_ ## x __attribute__((unused))
#elif defined(__LCLINT__)
# define UNUSED(x) /*@unused@*/ x
#else
# define UNUSED(x) x
#endif
#define OCAML_MAX_STACK_SIZE 256

typedef enum {
	K_CLASS,        /* Ocaml class, relatively rare */
	K_METHOD,       /* class method */
	K_MODULE,       /* Ocaml module OR functor */
	K_VAR,
	K_TYPE,         /* name of an OCaml type */
	K_FUNCTION,
	K_CONSTRUCTOR,  /* Constructor of a sum type */
	K_RECORDFIELD,
	K_EXCEPTION
} ocamlKind;

static kindOption OcamlKinds[] = {
	{TRUE, 'c', "class", "classes"},
	{TRUE, 'm', "method", "Object's method"},
	{TRUE, 'M', "module", "Module or functor"},
	{TRUE, 'v', "var", "Global variable"},
	{TRUE, 't', "type", "Type name"},
	{TRUE, 'f', "function", "A function"},
	{TRUE, 'C', "Constructor", "A constructor"},
	{TRUE, 'r', "Record field", "A 'structure' field"},
	{TRUE, 'e', "Exception", "An exception"}
};

typedef enum {
	OcaKEYWORD_and,
	OcaKEYWORD_begin,
	OcaKEYWORD_class,
	OcaKEYWORD_do,
	OcaKEYWORD_done,
	OcaKEYWORD_else,
	OcaKEYWORD_end,
	OcaKEYWORD_exception,
	OcaKEYWORD_for,
	OcaKEYWORD_functor,
	OcaKEYWORD_fun,
	OcaKEYWORD_if,
	OcaKEYWORD_in,
	OcaKEYWORD_let,
	OcaKEYWORD_value,
	OcaKEYWORD_match,
	OcaKEYWORD_method,
	OcaKEYWORD_module,
	OcaKEYWORD_mutable,
	OcaKEYWORD_object,
	OcaKEYWORD_of,
	OcaKEYWORD_rec,
	OcaKEYWORD_sig,
	OcaKEYWORD_struct,
	OcaKEYWORD_then,
	OcaKEYWORD_try,
	OcaKEYWORD_type,
	OcaKEYWORD_val,
	OcaKEYWORD_virtual,
	OcaKEYWORD_while,
	OcaKEYWORD_with,

	OcaIDENTIFIER,
	Tok_PARL,       /* '(' */
	Tok_PARR,       /* ')' */
	Tok_BRL,        /* '[' */
	Tok_BRR,        /* ']' */
	Tok_CurlL,      /* '{' */
	Tok_CurlR,      /* '}' */
	Tok_Prime,      /* '\'' */
	Tok_Pipe,       /* '|' */
	Tok_EQ,         /* '=' */
	Tok_Val,        /* string/number/poo */
	Tok_Op,         /* any operator recognized by the language */
	Tok_semi,       /* ';' */
	Tok_comma,      /* ',' */
	Tok_To,         /* '->' */
	Tok_Sharp,      /* '#' */
	Tok_Backslash,  /* '\\' */

	Tok_EOF         /* END of file */
} ocamlKeyword;

typedef struct sOcaKeywordDesc {
	const char *name;
	ocamlKeyword id;
} ocaKeywordDesc;

typedef ocamlKeyword ocaToken;

static const ocaKeywordDesc OcamlKeywordTable[] = {
	{ "and"       , OcaKEYWORD_and       }, 
	{ "begin"     , OcaKEYWORD_begin     }, 
	{ "class"     , OcaKEYWORD_class     }, 
	{ "do"        , OcaKEYWORD_do        }, 
	{ "done"      , OcaKEYWORD_done      }, 
	{ "else"      , OcaKEYWORD_else      }, 
	{ "end"       , OcaKEYWORD_end       }, 
	{ "exception" , OcaKEYWORD_exception }, 
	{ "for"       , OcaKEYWORD_for       }, 
	{ "fun"       , OcaKEYWORD_fun       }, 
	{ "function"  , OcaKEYWORD_fun       }, 
	{ "functor"   , OcaKEYWORD_functor   }, 
	{ "in"        , OcaKEYWORD_in        }, 
	{ "let"       , OcaKEYWORD_let       }, 
	{ "match"     , OcaKEYWORD_match     }, 
	{ "method"    , OcaKEYWORD_method    }, 
	{ "module"    , OcaKEYWORD_module    }, 
	{ "mutable"   , OcaKEYWORD_mutable   }, 
	{ "object"    , OcaKEYWORD_object    }, 
	{ "of"        , OcaKEYWORD_of        }, 
	{ "rec"       , OcaKEYWORD_rec       }, 
	{ "sig"       , OcaKEYWORD_sig       }, 
	{ "struct"    , OcaKEYWORD_struct    }, 
	{ "then"      , OcaKEYWORD_then      }, 
	{ "try"       , OcaKEYWORD_try       }, 
	{ "type"      , OcaKEYWORD_type      }, 
	{ "val"       , OcaKEYWORD_val       }, 
	{ "value"     , OcaKEYWORD_value     }, /* just to handle revised syntax */
	{ "virtual"   , OcaKEYWORD_virtual   }, 
	{ "while"     , OcaKEYWORD_while     }, 
	{ "with"      , OcaKEYWORD_with      }, 

	{ "or"        , Tok_Op               }, 
	{ "mod "      , Tok_Op               }, 
	{ "land "     , Tok_Op               }, 
	{ "lor "      , Tok_Op               }, 
	{ "lxor "     , Tok_Op               }, 
	{ "lsl "      , Tok_Op               }, 
	{ "lsr "      , Tok_Op               }, 
	{ "asr"       , Tok_Op               }, 
	{ "->"        , Tok_To               }, 
	{ "true"      , Tok_Val              }, 
	{ "false"     , Tok_Val              }
};

static langType Lang_Ocaml;

boolean exportLocalInfo = FALSE;

/*//////////////////////////////////////////////////////////////////
//// lexingInit             */
typedef struct _lexingState {
	vString *name;	/* current parsed identifier/operator */
	const unsigned char *cp;	/* position in stream */
} lexingState;

/* array of the size of all possible value for a char */
boolean isOperator[1 << (8 * sizeof (char))] = { FALSE };

static void initKeywordHash ( void )
{
	const size_t count = sizeof (OcamlKeywordTable) / sizeof (ocaKeywordDesc);
	size_t i;

	for (i = 0; i < count; ++i)
	{
		addKeyword (OcamlKeywordTable[i].name, Lang_Ocaml,
			(int) OcamlKeywordTable[i].id);
	}
}

/* definition of all the operator in OCaml,
 * /!\ certain operator get special treatment
 * in regards of their role in OCaml grammar :
 * '|' ':' '=' '~' and '?' */
static void initOperatorTable ( void )
{
	isOperator['!'] = TRUE;
	isOperator['$'] = TRUE;
	isOperator['%'] = TRUE;
	isOperator['&'] = TRUE;
	isOperator['*'] = TRUE;
	isOperator['+'] = TRUE;
	isOperator['-'] = TRUE;
	isOperator['.'] = TRUE;
	isOperator['/'] = TRUE;
	isOperator[':'] = TRUE;
	isOperator['<'] = TRUE;
	isOperator['='] = TRUE;
	isOperator['>'] = TRUE;
	isOperator['?'] = TRUE;
	isOperator['@'] = TRUE;
	isOperator['^'] = TRUE;
	isOperator['~'] = TRUE;
	isOperator['|'] = TRUE;
}

/*//////////////////////////////////////////////////////////////////////
//// Lexing                                     */
static boolean isNum (char c)
{
	return c >= '0' && c <= '9';
}
static boolean isLowerAlpha (char c)
{
	return c >= 'a' && c <= 'z';
}

static boolean isUpperAlpha (char c)
{
	return c >= 'A' && c <= 'Z';
}

static boolean isAlpha (char c)
{
	return isLowerAlpha (c) || isUpperAlpha (c);
}

static boolean isIdent (char c)
{
	return isNum (c) || isAlpha (c) || c == '_' || c == '\'';
}

static boolean isSpace (char c)
{
	return c == ' ' || c == '\t' || c == '\r' || c == '\n';
}

static void eatWhiteSpace (lexingState * st)
{
	const unsigned char *cp = st->cp;
	while (isSpace (*cp))
		cp++;

	st->cp = cp;
}

static void eatString (lexingState * st)
{
	boolean lastIsBackSlash = FALSE;
	boolean unfinished = TRUE;
	const unsigned char *c = st->cp + 1;

	while (unfinished)
	{
		/* end of line should never happen.
		 * we tolerate it */
		if (c == NULL || c[0] == '\0')
			break;
		else if (*c == '"' && !lastIsBackSlash)
			unfinished = FALSE;
		else
			lastIsBackSlash = *c == '\\';

		c++;
	}

	st->cp = c;
}

static void eatComment (lexingState * st)
{
	boolean unfinished = TRUE;
	boolean lastIsStar = FALSE;
	const unsigned char *c = st->cp + 2;

	while (unfinished)
	{
		/* we've reached the end of the line..
		 * so we have to reload a line... */
		if (c == NULL || *c == '\0')
		{
			st->cp = fileReadLine ();
			/* WOOPS... no more input...
			 * we return, next lexing read
			 * will be null and ok */
			if (st->cp == NULL)
				return;
			c = st->cp;
		}
		/* we've reached the end of the comment */
		else if (*c == ')' && lastIsStar)
			unfinished = FALSE;
		/* here we deal with imbricated comment, which
		 * are allowed in OCaml */
		else if (c[0] == '(' && c[1] == '*')
		{
			st->cp = c;
			eatComment (st);

			c = st->cp;
			if (c == NULL)
			    return;

			lastIsStar = FALSE;
            c++;
		}
		/* OCaml has a rule which says :
		 *
		 *   "Comments do not occur inside string or character literals.
		 *    Nested comments are handled correctly."
		 *
		 * So if we encounter a string beginning, we must parse it to
		 * get a good comment nesting (bug ID: 3117537)
		 */
        else if (*c == '"')
        {
            st->cp = c;
            eatString (st);
            c = st->cp;
        }
		else
        {
			lastIsStar = '*' == *c;
            c++;
        }
	}

	st->cp = c;
}

static void readIdentifier (lexingState * st)
{
	const unsigned char *p;
	vStringClear (st->name);

	/* first char is a simple letter */
	if (isAlpha (*st->cp) || *st->cp == '_')
		vStringPut (st->name, (int) *st->cp);

	/* Go till you get identifier chars */
	for (p = st->cp + 1; isIdent (*p); p++)
		vStringPut (st->name, (int) *p);

	st->cp = p;

	vStringTerminate (st->name);
}

static ocamlKeyword eatNumber (lexingState * st)
{
	while (isNum (*st->cp))
		st->cp++;
	return Tok_Val;
}

/* Operator can be defined in OCaml as a function
 * so we must be ample enough to parse them normally */
static ocamlKeyword eatOperator (lexingState * st)
{
	int count = 0;
	const unsigned char *root = st->cp;

	vStringClear (st->name);

	while (isOperator[st->cp[count]])
	{
		vStringPut (st->name, st->cp[count]);
		count++;
	}

	vStringTerminate (st->name);

	st->cp += count;
	if (count <= 1)
	{
		switch (root[0])
		{
		case '|':
			return Tok_Pipe;
		case '=':
			return Tok_EQ;
		default:
			return Tok_Op;
		}
	}
	else if (count == 2 && root[0] == '-' && root[1] == '>')
		return Tok_To;
	else
		return Tok_Op;
}

/* The lexer is in charge of reading the file.
 * Some of sub-lexer (like eatComment) also read file.
 * lexing is finished when the lexer return Tok_EOF */
static ocamlKeyword lex (lexingState * st)
{
	int retType;
	/* handling data input here */
	while (st->cp == NULL || st->cp[0] == '\0')
	{
		st->cp = fileReadLine ();
		if (st->cp == NULL)
			return Tok_EOF;
	}

	if (isAlpha (*st->cp))
	{
		readIdentifier (st);
		retType = lookupKeyword (vStringValue (st->name), Lang_Ocaml);

		if (retType == -1)	/* If it's not a keyword */
		{
			return OcaIDENTIFIER;
		}
		else
		{
			return retType;
		}
	}
	else if (isNum (*st->cp))
		return eatNumber (st);
	else if (isSpace (*st->cp))
	{
		eatWhiteSpace (st);
		return lex (st);
	}
	/* OCaml permit the definition of our own operators
	 * so here we check all the consecuting chars which
	 * are operators to discard them. */
	else if (isOperator[*st->cp])
		return eatOperator (st);
	else
		switch (*st->cp)
		{
		case '(':
			if (st->cp[1] == '*')	/* ergl, a comment */
			{
				eatComment (st);
				return lex (st);
			}
			else
			{
				st->cp++;
				return Tok_PARL;
			}

		case ')':
			st->cp++;
			return Tok_PARR;
		case '[':
			st->cp++;
			return Tok_BRL;
		case ']':
			st->cp++;
			return Tok_BRR;
		case '{':
			st->cp++;
			return Tok_CurlL;
		case '}':
			st->cp++;
			return Tok_CurlR;
		case '\'':
			st->cp++;
			return Tok_Prime;
		case ',':
			st->cp++;
			return Tok_comma;
		case '=':
			st->cp++;
			return Tok_EQ;
		case ';':
			st->cp++;
			return Tok_semi;
		case '"':
			eatString (st);
			return Tok_Val;
		case '_':
			st->cp++;
			return Tok_Val;
		case '#':
			st->cp++;
			return Tok_Sharp;
		case '\\':
			st->cp++;
			return Tok_Backslash;

		default:
			st->cp++;
			break;
		}

	/* default return if nothing is recognized,
	 * shouldn't happen, but at least, it will
	 * be handled without destroying the parsing. */
	return Tok_Val;
}

/*//////////////////////////////////////////////////////////////////////
//// Parsing                                    */
typedef void (*parseNext) (vString * const ident, ocaToken what);

/********** Helpers */
/* This variable hold the 'parser' which is going to
 * handle the next token */
parseNext toDoNext;

/* Special variable used by parser eater to
 * determine which action to put after their
 * job is finished. */
parseNext comeAfter;

/* If a token put an end to current delcaration/
 * statement */
ocaToken terminatingToken;

/* Token to be searched by the different
 * parser eater. */
ocaToken waitedToken;

/* name of the last class, used for
 * context stacking. */
vString *lastClass;

vString *voidName;

typedef enum _sContextKind {
	ContextStrong,
	ContextSoft
} contextKind;

typedef enum _sContextType {
	ContextType,
	ContextModule,
	ContextClass,
	ContextValue,
	ContextFunction,
	ContextMethod,
	ContextBlock
} contextType;

typedef struct _sOcamlContext {
	contextKind kind;	/* well if the context is strong or not */
	contextType type;
	parseNext callback;	/* what to do when a context is pop'd */
	vString *contextName;	/* name, if any, of the surrounding context */
} ocamlContext;

/* context stack, can be used to output scope information
 * into the tag file. */
ocamlContext stack[OCAML_MAX_STACK_SIZE];
/* current position in the tag */
int stackIndex;

/* special function, often recalled, so putting it here */
static void globalScope (vString * const ident, ocaToken what);

/* Return : index of the last named context if one
 *          is found, -1 otherwise */
static int getLastNamedIndex ( void )
{
	int i;

	for (i = stackIndex - 1; i >= 0; --i)
	{
        if (vStringLength (stack[i].contextName) > 0)
		{
			return i;
		}
	}

	return -1;
}

static const char *contextDescription (contextType t)
{
	switch (t)
	{
	case ContextFunction:
		return "function";
	case ContextMethod:
		return "method";
	case ContextValue:
		return "value";
	case ContextModule:
		return "Module";
	case ContextType:
		return "type";
	case ContextClass:
		return "class";
	case ContextBlock:
		return "begin/end";
	}

	return NULL;
}

static char contextTypeSuffix (contextType t)
{
	switch (t)
	{
	case ContextFunction:
	case ContextMethod:
	case ContextValue:
	case ContextModule:
		return '/';
	case ContextType:
		return '.';
	case ContextClass:
		return '#';
	case ContextBlock:
		return ' ';
	}

	return '$';
}

/* Push a new context, handle null string */
static void pushContext (contextKind kind, contextType type, parseNext after,
        vString const *contextName)
{
	int parentIndex;

	if (stackIndex >= OCAML_MAX_STACK_SIZE)
	{
		verbose ("OCaml Maximum depth reached");
		return;
	}


	stack[stackIndex].kind = kind;
	stack[stackIndex].type = type;
	stack[stackIndex].callback = after;

	parentIndex = getLastNamedIndex ();
	if (contextName == NULL)
	{
		vStringClear (stack[stackIndex++].contextName);
		return;
	}

	if (parentIndex >= 0)
	{
		vStringCopy (stack[stackIndex].contextName,
			stack[parentIndex].contextName);
		vStringPut (stack[stackIndex].contextName,
			contextTypeSuffix (stack[parentIndex].type));

		vStringCat (stack[stackIndex].contextName, contextName);
	}
	else
		vStringCopy (stack[stackIndex].contextName, contextName);

	stackIndex++;
}

static void pushStrongContext (vString * name, contextType type)
{
	pushContext (ContextStrong, type, &globalScope, name);
}

static void pushSoftContext (parseNext continuation,
	vString * name, contextType type)
{
	pushContext (ContextSoft, type, continuation, name);
}

static void pushEmptyContext (parseNext continuation)
{
	pushContext (ContextSoft, ContextValue, continuation, NULL);
}

/* unroll the stack until the last named context.
 * then discard it. Used to handle the :
 * let f x y = ...
 * in ...
 * where the context is reseted after the in. Context may have
 * been really nested before that. */
static void popLastNamed ( void )
{
	int i = getLastNamedIndex ();

	if (i >= 0)
	{
		stackIndex = i;
		toDoNext = stack[i].callback;
		vStringClear (stack[i].contextName);
	}
	else
	{
		/* ok, no named context found... 
		 * (should not happen). */
		stackIndex = 0;
		toDoNext = &globalScope;
	}
}

/* pop a context without regarding it's content
 * (beside handling empty stack case) */
static void popSoftContext ( void )
{
	if (stackIndex <= 0)
	{
		toDoNext = &globalScope;
	}
	else
	{
		stackIndex--;
		toDoNext = stack[stackIndex].callback;
		vStringClear (stack[stackIndex].contextName);
	}
}

/* Reset everything until the last global space.
 * a strong context can be :
 * - module
 * - class definition
 * - the initial global space
 * - a _global_ delcaration (let at global scope or in a module).
 * Created to exit quickly deeply nested context */
static contextType popStrongContext ( void )
{
	int i;

	for (i = stackIndex - 1; i >= 0; --i)
	{
		if (stack[i].kind == ContextStrong)
		{
			stackIndex = i;
			toDoNext = stack[i].callback;
			vStringClear (stack[i].contextName);
			return stack[i].type;
		}
	}
	/* ok, no strong context found... */
	stackIndex = 0;
	toDoNext = &globalScope;
	return -1;
}

/* Ignore everything till waitedToken and jump to comeAfter.
 * If the "end" keyword is encountered break, doesn't remember
 * why though. */
static void tillToken (vString * const UNUSED (ident), ocaToken what)
{
	if (what == waitedToken)
		toDoNext = comeAfter;
	else if (what == OcaKEYWORD_end)
	{
		popStrongContext ();
		toDoNext = &globalScope;
	}
}

/* Ignore everything till a waitedToken is seen, but
 * take care of balanced parentheses/bracket use */
static void contextualTillToken (vString * const UNUSED (ident), ocaToken what)
{
	static int parentheses = 0;
	static int bracket = 0;
	static int curly = 0;

	switch (what)
	{
	case Tok_PARL:
		parentheses--;
		break;
	case Tok_PARR:
		parentheses++;
		break;
	case Tok_CurlL:
		curly--;
		break;
	case Tok_CurlR:
		curly++;
		break;
	case Tok_BRL:
		bracket--;
		break;
	case Tok_BRR:
		bracket++;
		break;

	default:	/* other token are ignored */
		break;
	}

	if (what == waitedToken && parentheses == 0 && bracket == 0 && curly == 0)
		toDoNext = comeAfter;

	else if (what == OcaKEYWORD_end)
	{
		popStrongContext ();
		toDoNext = &globalScope;
	}
}

/* Wait for waitedToken and jump to comeAfter or let
 * the globalScope handle declarations */
static void tillTokenOrFallback (vString * const ident, ocaToken what)
{
	if (what == waitedToken)
		toDoNext = comeAfter;
	else
		globalScope (ident, what);
}

/* ignore token till waitedToken, or give up if find
 * terminatingToken. Use globalScope to handle new
 * declarations. */
static void tillTokenOrTerminatingOrFallback (vString * const ident,
	ocaToken what)
{
	if (what == waitedToken)
		toDoNext = comeAfter;
	else if (what == terminatingToken)
		toDoNext = globalScope;
	else
		globalScope (ident, what);
}

/* ignore the next token in the stream and jump to the
 * given comeAfter state */
static void ignoreToken (vString * const UNUSED (ident), ocaToken UNUSED (what))
{
	toDoNext = comeAfter;
}

/********** Grammar */
/* the purpose of each function is detailled near their
 * implementation */

static void killCurrentState ( void )
{

	/* Tracking the kind of previous strong
	 * context, if it doesn't match with a
	 * really strong entity, repop */
	switch (popStrongContext ())
	{

	case ContextValue:
		popStrongContext ();
		break;
	case ContextFunction:
		popStrongContext ();
		break;
	case ContextMethod:
		popStrongContext ();
		break;

	case ContextType:
		popStrongContext();
		break;
	case ContextBlock:
		break;
	case ContextModule:
		break;
	case ContextClass:
		break;
	default:
		/* nothing more */
		break;
	}
}

/* used to prepare tag for OCaml, just in case their is a need to
 * add additional information to the tag. */
static void prepareTag (tagEntryInfo * tag, vString const *name, ocamlKind kind)
{
	int parentIndex;

	initTagEntry (tag, vStringValue (name));
	tag->kindName = OcamlKinds[kind].name;
	tag->kind = OcamlKinds[kind].letter;

	if (kind == K_MODULE)
	{
		tag->lineNumberEntry = TRUE;
		tag->lineNumber = 1;
	}
	parentIndex = getLastNamedIndex ();
	if (parentIndex >= 0)
	{
		tag->extensionFields.scope[0] =
			contextDescription (stack[parentIndex].type);
		tag->extensionFields.scope[1] =
			vStringValue (stack[parentIndex].contextName);
	}
}

/* Used to centralise tag creation, and be able to add
 * more information to it in the future */
static void addTag (vString * const ident, int kind)
{
	if (OcamlKinds [kind].enabled  &&  ident != NULL  &&  vStringLength (ident) > 0)
	{
		tagEntryInfo toCreate;
		prepareTag (&toCreate, ident, kind);
		makeTagEntry (&toCreate);
	}
}

boolean needStrongPoping = FALSE;
static void requestStrongPoping ( void )
{
	needStrongPoping = TRUE;
}

static void cleanupPreviousParser ( void )
{
	if (needStrongPoping)
	{
		needStrongPoping = FALSE;
		popStrongContext ();
	}
}

/* Due to some circular dependencies, the following functions
 * must be forward-declared. */
static void letParam (vString * const ident, ocaToken what);
static void localScope (vString * const ident, ocaToken what);
static void mayRedeclare (vString * const ident, ocaToken what);
static void typeSpecification (vString * const ident, ocaToken what);

/*
 * Parse a record type
 * type ident = // parsed previously
 *  {
 *      ident1: type1;
 *      ident2: type2;
 *  }
 */
static void typeRecord (vString * const ident, ocaToken what)
{
	switch (what)
	{
	case OcaIDENTIFIER:
		addTag (ident, K_RECORDFIELD);
		terminatingToken = Tok_CurlR;
		waitedToken = Tok_semi;
		comeAfter = &typeRecord;
		toDoNext = &tillTokenOrTerminatingOrFallback;
		break;

	case OcaKEYWORD_mutable:
		/* ignore it */
		break;

	case Tok_CurlR:
		popStrongContext ();
		toDoNext = &globalScope;
		break;

	default:	/* don't care */
		break;
	}
}

/* handle :
 * exception ExceptionName of ... */
static void exceptionDecl (vString * const ident, ocaToken what)
{
	if (what == OcaIDENTIFIER)
	{
		addTag (ident, K_EXCEPTION);
	}
    else /* probably ill-formed, give back to global scope */
    { 
        globalScope (ident, what);
    }
	toDoNext = &globalScope;
}

tagEntryInfo tempTag;
vString *tempIdent;

/* Ensure a constructor is not a type path beginning
 * with a module */
static void constructorValidation (vString * const ident, ocaToken what)
{
	switch (what)
	{
	case Tok_Op:	/* if we got a '.' which is an operator */
		toDoNext = &globalScope;
		popStrongContext ();
		needStrongPoping = FALSE;
		break;

	case OcaKEYWORD_of:	/* OK, it must be a constructor :) */
		makeTagEntry (&tempTag);
		vStringClear (tempIdent);
		toDoNext = &tillTokenOrFallback;
		comeAfter = &typeSpecification;
		waitedToken = Tok_Pipe;
		break;

	case Tok_Pipe:	/* OK, it was a constructor :)  */
		makeTagEntry (&tempTag);
		vStringClear (tempIdent);
		toDoNext = &typeSpecification;
		break;

	default:	/* and mean that we're not facing a module name */
		makeTagEntry (&tempTag);
		vStringClear (tempIdent);
		toDoNext = &tillTokenOrFallback;
		comeAfter = &typeSpecification;
		waitedToken = Tok_Pipe;

		/* nothing in the context, discard it */
		popStrongContext ();

		/* to be sure we use this token */
		globalScope (ident, what);
	}
}


/* Parse beginning of type definition
 * type 'avar ident =
 * or
 * type ('var1, 'var2) ident =
 */
static void typeDecl (vString * const ident, ocaToken what)
{
	switch (what)
	{
		/* parameterized */
	case Tok_Prime:
		comeAfter = &typeDecl;
		toDoNext = &ignoreToken;
		break;
		/* LOTS of parameters */
	case Tok_PARL:
		comeAfter = &typeDecl;
		waitedToken = Tok_PARR;
		toDoNext = &tillToken;
		break;

	case OcaIDENTIFIER:
		addTag (ident, K_TYPE);
		pushStrongContext (ident, ContextType);
		requestStrongPoping ();
		waitedToken = Tok_EQ;
		comeAfter = &typeSpecification;
		toDoNext = &tillTokenOrFallback;
		break;

	default:
		globalScope (ident, what);
	}
}

/* Parse type of kind
 * type bidule = Ctor1 of ...
 *             | Ctor2
 *             | Ctor3 of ...
 * or
 * type bidule = | Ctor1 of ... | Ctor2
 *
 * when type bidule = { ... } is detected,
 * let typeRecord handle it. */
static void typeSpecification (vString * const ident, ocaToken what)
{
	switch (what)
	{
	case OcaIDENTIFIER:
		if (isUpperAlpha (ident->buffer[0]))
		{
			/* here we handle type aliases of type
			 * type foo = AnotherModule.bar
			 * AnotherModule can mistakenly be took
			 * for a constructor. */
			vStringCopy (tempIdent, ident);
			prepareTag (&tempTag, tempIdent, K_CONSTRUCTOR);
			toDoNext = &constructorValidation;
		}
		else
		{
			toDoNext = &tillTokenOrFallback;
			comeAfter = &typeSpecification;
			waitedToken = Tok_Pipe;
		}
		break;

	case OcaKEYWORD_and:
		toDoNext = &typeDecl;
		break;

	case Tok_BRL:	/* the '[' & ']' are ignored to accommodate */
	case Tok_BRR:	/* with the revised syntax */
	case Tok_Pipe:
		/* just ignore it */
		break;

	case Tok_CurlL:
		toDoNext = &typeRecord;
		break;

	default:	/* don't care */
		break;
	}
}


static boolean dirtySpecialParam = FALSE;


/* parse the ~label and ~label:type parameter */
static void parseLabel (vString * const ident, ocaToken what)
{
	static int parCount = 0;

	switch (what)
	{
	case OcaIDENTIFIER:
		if (!dirtySpecialParam)
		{

			if (exportLocalInfo)
				addTag (ident, K_VAR);

			dirtySpecialParam = TRUE;
		}
		break;

	case Tok_PARL:
		parCount++;
		break;

	case Tok_PARR:
		parCount--;
		if (parCount == 0)
			toDoNext = &letParam;
		break;

	case Tok_Op:
		if (ident->buffer[0] == ':')
		{
			toDoNext = &ignoreToken;
			comeAfter = &letParam;
		}
		else if (parCount == 0 && dirtySpecialParam)
		{
			toDoNext = &letParam;
			letParam (ident, what);
		}
		break;

	default:
		if (parCount == 0 && dirtySpecialParam)
		{
			toDoNext = &letParam;
			letParam (ident, what);
		}
		break;
	}
}


/* Optional argument with syntax like this :
 * ?(foo = value) */
static void parseOptionnal (vString * const ident, ocaToken what)
{
	static int parCount = 0;


	switch (what)
	{
	case OcaIDENTIFIER:
		if (!dirtySpecialParam)
		{
			if (exportLocalInfo)
				addTag (ident, K_VAR);

			dirtySpecialParam = TRUE;

			if (parCount == 0)
				toDoNext = &letParam;
		}
		break;

	case Tok_PARL:
		parCount++;
		break;

	case Tok_PARR:
		parCount--;
		if (parCount == 0)
			toDoNext = &letParam;
		break;

	default:	/* don't care */
		break;
	}
}


/** handle let inside functions (so like it's name
 * say : local let */
static void localLet (vString * const ident, ocaToken what)
{
	switch (what)
	{
	case Tok_PARL:
		/* We ignore this token to be able to parse such
		 * declarations :
		 * let (ident : type) = ...
		 */
		break;

	case OcaKEYWORD_rec:
		/* just ignore to be able to parse such declarations:
		 * let rec ident = ... */
		break;

	case Tok_Op:
		/* we are defining a new operator, it's a
		 * function definition */
		if (exportLocalInfo)
			addTag (ident, K_FUNCTION);

		pushSoftContext (mayRedeclare, ident, ContextFunction);
		toDoNext = &letParam;
		break;

		/* Can be a weiiird binding, or an '_' */
	case Tok_Val:
		if (exportLocalInfo)
			addTag (ident, K_VAR);
		pushSoftContext (mayRedeclare, ident, ContextValue);
		toDoNext = &letParam;
		break;

	case OcaIDENTIFIER:
		if (exportLocalInfo)
			addTag (ident, K_VAR);
		pushSoftContext (mayRedeclare, ident, ContextValue);
		toDoNext = &letParam;
		break;

	case OcaKEYWORD_end:
		popStrongContext ();
		break;

	default:
		toDoNext = &localScope;
		break;
	}
}

/* parse :
 * | pattern pattern -> ...
 * or
 * pattern apttern apttern -> ...
 * we ignore all identifiers declared in the pattern,
 * because their scope is likely to be even more limited
 * than the let definitions.
 * Used after a match ... with, or a function ... or fun ...
 * because their syntax is similar.  */
static void matchPattern (vString * const ident, ocaToken what)
{
    /* keep track of [], as it
     * can be used in patterns and can
     * mean the end of match expression in
     * revised syntax */
    static int braceCount = 0;

	switch (what)
	{
	case Tok_To:
		pushEmptyContext (&matchPattern);
		toDoNext = &mayRedeclare;
		break;

    case Tok_BRL:
        braceCount++;
        break;

    case OcaKEYWORD_value:
		popLastNamed ();
        globalScope (ident, what);
        break;

	case OcaKEYWORD_in:
		popLastNamed ();
		break;

	default:
		break;
	}
}

/* Used at the beginning of a new scope (begin of a
 * definition, parenthesis...) to catch inner let
 * definition that may be in. */
static void mayRedeclare (vString * const ident, ocaToken what)
{
	switch (what)
	{
    case OcaKEYWORD_value:
<<<<<<< HEAD
        // let globalScope handle it
=======
        /* let globalScope handle it */
>>>>>>> 5f6462e1
        globalScope (ident, what);
        break;

	case OcaKEYWORD_let:
	case OcaKEYWORD_val:
		toDoNext = localLet;
		break;

	case OcaKEYWORD_object:
		vStringClear (lastClass);
		pushContext (ContextStrong, ContextClass,
			&localScope, NULL /*voidName */ );
		needStrongPoping = FALSE;
		toDoNext = &globalScope;
		break;

	case OcaKEYWORD_for:
	case OcaKEYWORD_while:
		toDoNext = &tillToken;
		waitedToken = OcaKEYWORD_do;
		comeAfter = &mayRedeclare;
		break;

	case OcaKEYWORD_try:
		toDoNext = &mayRedeclare;
		pushSoftContext (matchPattern, ident, ContextFunction);
		break;

	case OcaKEYWORD_fun:
		toDoNext = &matchPattern;
		break;

		/* Handle the special ;; from the OCaml
		 * Top level */
	case Tok_semi:
	default:
		toDoNext = &localScope;
		localScope (ident, what);
	}
}

/* parse :
 * p1 p2 ... pn = ...
 * or
 * ?(p1=v) p2 ~p3 ~pn:ja ... = ... */
static void letParam (vString * const ident, ocaToken what)
{
	switch (what)
	{
	case Tok_EQ:
		toDoNext = &mayRedeclare;
		break;

	case OcaIDENTIFIER:
		if (exportLocalInfo)
			addTag (ident, K_VAR);
		break;

	case Tok_Op:
		switch (ident->buffer[0])
		{
		case ':':
			/*popSoftContext(); */
			/* we got a type signature */
			comeAfter = &mayRedeclare;
			toDoNext = &tillTokenOrFallback;
			waitedToken = Tok_EQ;
			break;

			/* parse something like
			 * ~varname:type 
			 * or
			 * ~varname
			 * or
			 * ~(varname: long type) */
		case '~':
			toDoNext = &parseLabel;
			dirtySpecialParam = FALSE;
			break;

			/* Optional argument with syntax like this :
			 * ?(bla = value) 
			 * or
			 * ?bla */
		case '?':
			toDoNext = &parseOptionnal;
			dirtySpecialParam = FALSE;
			break;

		default:
			break;
		}
		break;

	default:	/* don't care */
		break;
	}
}


/* parse object ...
 * used to be sure the class definition is not a type
 * alias */
static void classSpecif (vString * const UNUSED (ident), ocaToken what)
{
	switch (what)
	{
	case OcaKEYWORD_object:
		pushStrongContext (lastClass, ContextClass);
		toDoNext = &globalScope;
		break;

	default:
		vStringClear (lastClass);
		toDoNext = &globalScope;
	}
}

/* Handle a method ... class declaration.
 * nearly a copy/paste of globalLet. */
static void methodDecl (vString * const ident, ocaToken what)
{

	switch (what)
	{
	case Tok_PARL:
		/* We ignore this token to be able to parse such
		 * declarations :
		 * let (ident : type) = ...  */
		break;

	case OcaKEYWORD_mutable:
	case OcaKEYWORD_virtual:
	case OcaKEYWORD_rec:
		/* just ignore to be able to parse such declarations:
		 * let rec ident = ... */
		break;

	case OcaIDENTIFIER:
		addTag (ident, K_METHOD);
		/* Normal pushing to get good subs */
		pushStrongContext (ident, ContextMethod);
		/*pushSoftContext( globalScope, ident, ContextMethod ); */
		toDoNext = &letParam;
		break;

	case OcaKEYWORD_end:
		popStrongContext ();
		break;

	default:
		toDoNext = &globalScope;
		break;
	}
}

/* name of the last module, used for
 * context stacking. */
vString *lastModule;


/* parse
 * ... struct (* new global scope *) end
 * or
 * ... sig (* new global scope *) end
 * or
 * functor ... -> moduleSpecif
 */
static void moduleSpecif (vString * const ident, ocaToken what)
{

	switch (what)
	{
	case OcaKEYWORD_functor:
		toDoNext = &contextualTillToken;
		waitedToken = Tok_To;
		comeAfter = &moduleSpecif;
		break;

	case OcaKEYWORD_struct:
	case OcaKEYWORD_sig:
		pushStrongContext (lastModule, ContextModule);
		toDoNext = &globalScope;
		break;

	case Tok_PARL:	/* ( */
		toDoNext = &contextualTillToken;
		comeAfter = &globalScope;
		waitedToken = Tok_PARR;
		contextualTillToken (ident, what);
		break;

	default:
		vStringClear (lastModule);
		toDoNext = &globalScope;
	}
}

/* parse :
 * module name = ...
 * then pass the token stream to moduleSpecif */
static void moduleDecl (vString * const ident, ocaToken what)
{
	switch (what)
	{
	case OcaKEYWORD_type:
		/* just ignore it, name come after */
		break;

	case OcaIDENTIFIER:
		addTag (ident, K_MODULE);
		vStringCopy (lastModule, ident);
		waitedToken = Tok_EQ;
		comeAfter = &moduleSpecif;
		toDoNext = &contextualTillToken;
		break;

	default:	/* don't care */
		break;
	}
}

/* parse :
 * class name = ...
 * or
 * class virtual ['a,'b] classname = ... */
static void classDecl (vString * const ident, ocaToken what)
{
	switch (what)
	{
	case OcaIDENTIFIER:
		addTag (ident, K_CLASS);
		vStringCopy (lastClass, ident);
		toDoNext = &contextualTillToken;
		waitedToken = Tok_EQ;
		comeAfter = &classSpecif;
		break;

	case Tok_BRL:
		toDoNext = &tillToken;
		waitedToken = Tok_BRR;
		comeAfter = &classDecl;
		break;

	default:
		break;
	}
}

/* Handle a global
 * let ident ...
 * or
 * let rec ident ... */
static void globalLet (vString * const ident, ocaToken what)
{
	switch (what)
	{
	case Tok_PARL:
		/* We ignore this token to be able to parse such
		 * declarations :
		 * let (ident : type) = ...
		 */
		break;

	case OcaKEYWORD_mutable:
	case OcaKEYWORD_virtual:
	case OcaKEYWORD_rec:
		/* just ignore to be able to parse such declarations:
		 * let rec ident = ... */
		break;

	case Tok_Op:
		/* we are defining a new operator, it's a
		 * function definition */
		addTag (ident, K_FUNCTION);
		pushStrongContext (ident, ContextFunction);
		toDoNext = &letParam;
		break;

	case OcaIDENTIFIER:
		addTag (ident, K_VAR);
		pushStrongContext (ident, ContextValue);
		requestStrongPoping ();
		toDoNext = &letParam;
		break;

	case OcaKEYWORD_end:
		popStrongContext ();
		break;

	default:
		toDoNext = &globalScope;
		break;
	}
}

/* Handle the "strong" top levels, all 'big' declarations
 * happen here */
static void globalScope (vString * const UNUSED (ident), ocaToken what)
{
	/* Do not touch, this is used only by the global scope
	 * to handle an 'and' */
	static parseNext previousParser = &globalScope;

	switch (what)
	{
	case OcaKEYWORD_and:
		cleanupPreviousParser ();
		toDoNext = previousParser;
		break;

	case OcaKEYWORD_type:
		cleanupPreviousParser ();
		toDoNext = &typeDecl;
		previousParser = &typeDecl;
		break;

	case OcaKEYWORD_class:
		cleanupPreviousParser ();
		toDoNext = &classDecl;
		previousParser = &classDecl;
		break;

	case OcaKEYWORD_module:
		cleanupPreviousParser ();
		toDoNext = &moduleDecl;
		previousParser = &moduleDecl;
		break;

	case OcaKEYWORD_end:
		needStrongPoping = FALSE;
		killCurrentState ();
		/*popStrongContext(); */
		break;

	case OcaKEYWORD_method:
		cleanupPreviousParser ();
		toDoNext = &methodDecl;
		/* and is not allowed in methods */
		break;

		/* val is mixed with let as global
		 * to be able to handle mli & new syntax */
	case OcaKEYWORD_val:
	case OcaKEYWORD_value:
	case OcaKEYWORD_let:
		cleanupPreviousParser ();
		toDoNext = &globalLet;
		previousParser = &globalLet;
		break;

	case OcaKEYWORD_exception:
		cleanupPreviousParser ();
		toDoNext = &exceptionDecl;
		previousParser = &globalScope;
		break;

		/* must be a #line directive, discard the
		 * whole line. */
	case Tok_Sharp:
		/* ignore */
		break;

	default:
		/* we don't care */
		break;
	}
}

/* Parse expression. Well ignore it is more the case,
 * ignore all tokens except "shocking" keywords */
static void localScope (vString * const ident, ocaToken what)
{
	switch (what)
	{
	case Tok_Pipe:
	case Tok_PARR:
	case Tok_BRR:
	case Tok_CurlR:
		popSoftContext ();
		break;

		/* Everything that `begin` has an `end`
		 * as end is overloaded and signal many end
		 * of things, we add an empty strong context to
		 * avoid problem with the end.
		 */
	case OcaKEYWORD_begin:
		pushContext (ContextStrong, ContextBlock, &mayRedeclare, NULL);
		toDoNext = &mayRedeclare;
		break;

	case OcaKEYWORD_in:
		popLastNamed ();
		break;

		/* Ok, we got a '{', which is much likely to create
		 * a record. We cannot treat it like other [ && (,
		 * because it may contain the 'with' keyword and screw
		 * everything else. */
	case Tok_CurlL:
		toDoNext = &contextualTillToken;
		waitedToken = Tok_CurlR;
		comeAfter = &localScope;
		contextualTillToken (ident, what);
		break;

		/* Yeah imperative feature of OCaml,
		 * a ';' like in C */
	case Tok_semi:
		toDoNext = &mayRedeclare;
		break;

	case Tok_PARL:
	case Tok_BRL:
		pushEmptyContext (&localScope);
		toDoNext = &mayRedeclare;
		break;

	case OcaKEYWORD_and:
		popSoftContext ();
		if (toDoNext != &mayRedeclare)
			toDoNext(ident, what);
		else
		{
			pushEmptyContext(localScope);
			toDoNext = &localLet;
		}
		break;

	case OcaKEYWORD_else:
	case OcaKEYWORD_then:
		popSoftContext ();
		pushEmptyContext (&localScope);
		toDoNext = &mayRedeclare;
		break;

	case OcaKEYWORD_if:
		pushEmptyContext (&localScope);
		toDoNext = &mayRedeclare;
		break;

	case OcaKEYWORD_match:
		pushEmptyContext (&localScope);
		toDoNext = &mayRedeclare;
		break;

	case OcaKEYWORD_with:
		popSoftContext ();
		toDoNext = &matchPattern;
		pushEmptyContext (&matchPattern);
		break;

	case OcaKEYWORD_end:
		killCurrentState ();
		break;


	case OcaKEYWORD_fun:
		comeAfter = &mayRedeclare;
		toDoNext = &tillToken;
		waitedToken = Tok_To;
		break;

	case OcaKEYWORD_done:
	case OcaKEYWORD_val:
		/* doesn't care */
		break;

	default:
		requestStrongPoping ();
		globalScope (ident, what);
		break;
	}
}

/*////////////////////////////////////////////////////////////////
//// Deal with the system                                       */
/* in OCaml the file name is the module name used in the language
 * with it first letter put in upper case */
static void computeModuleName ( void )
{
	/* in Ocaml the file name define a module.
	 * so we define a module =)
	 */
	const char *filename = getSourceFileName ();
	int beginIndex = 0;
	int endIndex = strlen (filename) - 1;
	vString *moduleName = vStringNew ();

	while (filename[endIndex] != '.' && endIndex > 0)
		endIndex--;

	/* avoid problem with path in front of filename */
	beginIndex = endIndex;
	while (beginIndex > 0)
	{
		if (filename[beginIndex] == '\\' || filename[beginIndex] == '/')
		{
			beginIndex++;
			break;
		}

		beginIndex--;
	}

	vStringNCopyS (moduleName, &filename[beginIndex], endIndex - beginIndex);
	vStringTerminate (moduleName);

	if (isLowerAlpha (moduleName->buffer[0]))
		moduleName->buffer[0] += ('A' - 'a');

	addTag (moduleName, K_MODULE);
	vStringDelete (moduleName);
}

/* Allocate all string of the context stack */
static void initStack ( void )
{
	int i;
	for (i = 0; i < OCAML_MAX_STACK_SIZE; ++i)
		stack[i].contextName = vStringNew ();
    stackIndex = 0;
}

static void clearStack ( void )
{
	int i;
	for (i = 0; i < OCAML_MAX_STACK_SIZE; ++i)
		vStringDelete (stack[i].contextName);
}

static void findOcamlTags (void)
{
	vString *name = vStringNew ();
	lexingState st;
	ocaToken tok;

	initStack ();
	computeModuleName ();
	tempIdent = vStringNew ();
	lastModule = vStringNew ();
	lastClass = vStringNew ();
	voidName = vStringNew ();
	vStringCopyS (voidName, "_");

	st.name = vStringNew ();
	st.cp = fileReadLine ();
	toDoNext = &globalScope;
	tok = lex (&st);
	while (tok != Tok_EOF)
	{
		(*toDoNext) (st.name, tok);
		tok = lex (&st);
	}

	vStringDelete (name);
	vStringDelete (voidName);
	vStringDelete (tempIdent);
	vStringDelete (lastModule);
	vStringDelete (lastClass);
	clearStack ();
}

static void ocamlInitialize (const langType language)
{
	Lang_Ocaml = language;

	initOperatorTable ();
	initKeywordHash ();
}

extern parserDefinition *OcamlParser (void)
{
	static const char *const extensions[] = { "ml", "mli", NULL };
	parserDefinition *def = parserNew ("OCaml");
	def->kinds = OcamlKinds;
	def->kindCount = KIND_COUNT (OcamlKinds);
	def->extensions = extensions;
	def->parser = findOcamlTags;
	def->initialize = ocamlInitialize;

	return def;
}<|MERGE_RESOLUTION|>--- conflicted
+++ resolved
@@ -1311,11 +1311,7 @@
 	switch (what)
 	{
     case OcaKEYWORD_value:
-<<<<<<< HEAD
-        // let globalScope handle it
-=======
         /* let globalScope handle it */
->>>>>>> 5f6462e1
         globalScope (ident, what);
         break;
 
