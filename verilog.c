/*
*   $Id$
* 
*   Copyright (c) 2003, Darren Hiebert
* 
*   This source code is released for free distribution under the terms of the
*   GNU General Public License.
* 
*   This module contains functions for generating tags for the Verilog HDL
*   (Hardware Description Language).
* 
*   Language definition documents:
*       http://www.eg.bucknell.edu/~cs320/verilog/verilog-manual.html
*       http://www.sutherland-hdl.com/on-line_ref_guide/vlog_ref_top.html
*       http://www.verilog.com/VerilogBNF.html
*       http://eesun.free.fr/DOC/VERILOG/verilog_manual1.html
*/

/*
 *   INCLUDE FILES
 */
#include "general.h"  /* must always come first */

#include <string.h>
#include <setjmp.h>

#include "debug.h"
#include "get.h"
#include "keyword.h"
#include "options.h"
#include "parse.h"
#include "read.h"
#include "routines.h"

/*
 *   DATA DECLARATIONS
 */
typedef enum eException { ExceptionNone, ExceptionEOF } exception_t;

typedef enum {
	K_IGNORE = -2,
	K_UNDEFINED,
	K_CONSTANT,
	K_EVENT,
	K_FUNCTION,
	K_MODULE,
	K_NET,
	K_PORT,
	K_REGISTER,
	K_TASK,
	K_BLOCK
} verilogKind;

typedef struct {
	const char *keyword;
	verilogKind kind;
} keywordAssoc;

typedef struct sTokenInfo {
	verilogKind         kind;
	vString*            name;          /* the name of the token */
	struct sTokenInfo*  scope;         /* context of keyword */
	int                 nestLevel;     /* Current nest level */
} tokenInfo;

/*
 *   DATA DEFINITIONS
 */
static int Ungetc;
static int Lang_verilog;
static jmp_buf Exception;

static kindOption VerilogKinds [] = {
 { TRUE, 'c', "constant",  "constants (define, parameter, specparam)" },
 { TRUE, 'e', "event",     "events" },
 { TRUE, 'f', "function",  "functions" },
 { TRUE, 'm', "module",    "modules" },
 { TRUE, 'n', "net",       "net data types" },
 { TRUE, 'p', "port",      "ports" },
 { TRUE, 'r', "register",  "register data types" },
 { TRUE, 't', "task",      "tasks" },
 { TRUE, 'b', "block",     "blocks" }
};

static keywordAssoc VerilogKeywordTable [] = {
	{ "`define",   K_CONSTANT },
	{ "event",     K_EVENT },
	{ "function",  K_FUNCTION },
	{ "inout",     K_PORT },
	{ "input",     K_PORT },
	{ "integer",   K_REGISTER },
	{ "module",    K_MODULE },
	{ "output",    K_PORT },
	{ "parameter", K_CONSTANT },
	{ "localparam",K_CONSTANT },
	{ "real",      K_REGISTER },
	{ "realtime",  K_REGISTER },
	{ "reg",       K_REGISTER },
	{ "specparam", K_CONSTANT },
	{ "supply0",   K_NET },
	{ "supply1",   K_NET },
	{ "task",      K_TASK },
	{ "time",      K_REGISTER },
	{ "tri0",      K_NET },
	{ "tri1",      K_NET },
	{ "triand",    K_NET },
	{ "tri",       K_NET },
	{ "trior",     K_NET },
	{ "trireg",    K_NET },
	{ "wand",      K_NET },
	{ "wire",      K_NET },
	{ "wor",       K_NET },
	{ "begin",     K_BLOCK },
	{ "end",       K_BLOCK },
	{ "signed",    K_IGNORE }
};

static tokenInfo *currentContext = NULL;

/*
 *   FUNCTION DEFINITIONS
 */

static short isContainer (verilogKind kind)
{
	switch (kind)
	{
		case K_MODULE:
		case K_TASK:
		case K_FUNCTION:
		case K_BLOCK:
			return TRUE;
		default:
			return FALSE;
	}
}

static tokenInfo *newToken (void)
{
	tokenInfo *const token = xMalloc (1, tokenInfo);
	token->kind = K_UNDEFINED;
	token->name = vStringNew ();
	token->scope = NULL;
	token->nestLevel = 0;
	return token;
}

static void deleteToken (tokenInfo * const token)
{
	if (token != NULL)
	{
		vStringDelete (token->name);
		eFree (token);
	}
}

static tokenInfo *pushToken (tokenInfo * const token, tokenInfo * const tokenPush)
{
	tokenPush->scope = token;
	return tokenPush;
}

static tokenInfo *popToken (tokenInfo * const token)
{
	tokenInfo *localToken;
	if (token != NULL)
	{
		localToken = token->scope;
		deleteToken (token);
		return localToken;
	}
	return NULL;
}

static void initialize (const langType language)
{
	size_t i;
	const size_t count = 
			sizeof (VerilogKeywordTable) / sizeof (VerilogKeywordTable [0]);
	Lang_verilog = language;
	for (i = 0  ;  i < count  ;  ++i)
	{
		const keywordAssoc* const p = &VerilogKeywordTable [i];
		addKeyword (p->keyword, language, (int) p->kind);
	}
}

static void vUngetc (int c)
{
	Assert (Ungetc == '\0');
	Ungetc = c;
}

static int vGetc (void)
{
	int c;
	if (Ungetc == '\0')
		c = fileGetc ();
	else
	{
		c = Ungetc;
		Ungetc = '\0';
	}
	if (c == '/')
	{
		int c2 = fileGetc ();
		if (c2 == EOF)
			longjmp (Exception, (int) ExceptionEOF);
		else if (c2 == '/')  /* strip comment until end-of-line */
		{
			do
				c = fileGetc ();
			while (c != '\n'  &&  c != EOF);
		}
		else if (c2 == '*')  /* strip block comment */
		{
			c = skipOverCComment();
		}
		else
		{
			fileUngetc (c2);
		}
	}
	else if (c == '"')  /* strip string contents */
	{
		int c2;
		do
			c2 = fileGetc ();
		while (c2 != '"'  &&  c2 != EOF);
		c = '@';
	}
	if (c == EOF)
		longjmp (Exception, (int) ExceptionEOF);
	return c;
}

static boolean isIdentifierCharacter (const int c)
{
	return (boolean)(isalnum (c)  ||  c == '_'  ||  c == '`');
}

static int skipWhite (int c)
{
	while (isspace (c))
		c = vGetc ();
	return c;
}

static int skipPastMatch (const char *const pair)
{
	const int begin = pair [0], end = pair [1];
	int matchLevel = 1;
	int c;
	do
	{
		c = vGetc ();
		if (c == begin)
			++matchLevel;
		else if (c == end)
			--matchLevel;
	}
	while (matchLevel > 0);
	return vGetc ();
}

static void skipToEOL ()
{
	volatile int c;
	do
	{
		c = vGetc ();
	} while (c != '\n');
}

static void skipComments (int c)
{
	volatile int p;

	if (c == '/')
	{
		c = vGetc ();
		if (c == '/')
		{
			skipToEOL ();
		}
		else if (c == '*')
		{
			do
			{
				p = c;
				c = vGetc ();
			} while (p != '*' && c != '/');
		}
		else
		{
			vUngetc (c);
		}
	}
}

static boolean readIdentifier (vString *const name, int c)
{
	vStringClear (name);
	if (isIdentifierCharacter (c))
	{
		while (isIdentifierCharacter (c))
		{
			vStringPut (name, c);
			c = vGetc ();
		}
		vUngetc (c);
		vStringTerminate (name);
	}
	return (boolean)(vStringLength (name) > 0);
}

<<<<<<< HEAD
static vString *genContext (void)
=======
static void createContext (tokenInfo *const scope)
>>>>>>> 7e847bb6
{
	if (scope)
	{
		vString *contextName = vStringNew ();

		verbose ("Creating new context %s\n", vStringValue (scope->name));
		/* Determine full context name */
		if (currentContext)
		{
			vStringCopy (contextName, currentContext->name);
			vStringCatS (contextName, ".");
		}
		vStringCat (contextName, scope->name);
		/* Create context */
		currentContext = pushToken (currentContext, scope);
		vStringCopy (currentContext->name, contextName);
		vStringDelete (contextName);
	}
}

static void createTag (const verilogKind kind, vString *name)
{
	tagEntryInfo tag;

	initTagEntry (&tag, vStringValue (name));
	tag.kindName    = VerilogKinds[kind].name;
	tag.kind        = VerilogKinds[kind].letter;
	verbose ("Adding tag %s", vStringValue (name));
	if (currentContext)
	{
		verbose (" to context %s\n", vStringValue (currentContext->name));
		tag.extensionFields.scope [0] = VerilogKinds[currentContext->kind].name;
		tag.extensionFields.scope [1] = vStringValue (currentContext->name);
	}
	verbose ("\n");
	makeTagEntry (&tag);
	if (Option.include.qualifiedTags && currentContext)
	{
		vString *const scopedName = vStringNew ();

		vStringCopy (scopedName, currentContext->name);
		vStringCatS (scopedName, ".");
		vStringCatS (scopedName, vStringValue (name));
		tag.name = vStringValue (scopedName);

		makeTagEntry (&tag);

		vStringDelete (scopedName);
	}
	if (isContainer (kind))
	{
		tokenInfo *newScope = newToken ();

		vStringCopy (newScope->name, name);
		newScope->kind = kind;
		createContext (newScope);
	}
}

static boolean findBlockName (vString *const name)
{
	int c;

	c = skipWhite (vGetc ());
	if (c == ':')
	{
		c = skipWhite (vGetc ());
		readIdentifier (name, c);
		return (boolean) (vStringLength (name) > 0);
	}
	else
		vUngetc (c);
	return FALSE;
}

static void processBlock (vString *const name, const verilogKind kind)
{
	boolean blockStart = FALSE;
	boolean blockEnd   = FALSE;

	if (currentContext)
	{
		if (strcmp (vStringValue (name), "begin") == 0)
		{
			currentContext->nestLevel++;
			blockStart = TRUE;
		}
		if (strcmp (vStringValue (name), "end") == 0)
		{
			currentContext->nestLevel--;
			blockEnd = TRUE;
		}
	}

	if (findBlockName (name))
	{
		verbose ("Found block: %s\n", vStringValue (name));
		if (blockStart)
		{
			createTag (kind, name);
			verbose ("Current context %s\n", vStringValue (currentContext->name));
		}
		if (blockEnd && currentContext->kind == K_BLOCK && currentContext->nestLevel <= 1)
		{
			verbose ("Dropping context %s\n", vStringValue (currentContext->name));
			currentContext = popToken (currentContext);
		}
	}
}

static void tagNameList (const verilogKind kind, int c)
{
	vString *name = vStringNew ();
<<<<<<< HEAD
	verilogKind localKind;
	tagEntryInfo tag;
=======
	vString *scopedName;
	verilogKind localKind, nameKind;
>>>>>>> 7e847bb6
	boolean repeat;
	Assert (isIdentifierCharacter (c));
	localKind = kind;
	do
	{ 
		repeat = FALSE;
		if (isIdentifierCharacter (c))
		{
			readIdentifier (name, c);
			/* Check if "name" is in fact a keyword */
			nameKind = (verilogKind) lookupKeyword (vStringValue (name), getSourceLanguage () );
			/* Create tag in case name is not a known kind ... */
			if (nameKind == K_UNDEFINED)
			{
				createTag (localKind, name);
			}
			/* ... or else continue searching for names */
			else
			{
				/* Update local kind unless it's a port or an ignored keyword */
				if (localKind != K_PORT && nameKind != K_IGNORE)
				{
					localKind = nameKind;
				}
				repeat = TRUE;
			}
		}
		else
			break;
		c = skipWhite (vGetc ());
		if (c == '[')
			c = skipPastMatch ("[]");
		c = skipWhite (c);
		if (c == '=')
		{
			c = skipWhite (vGetc ());
			if (c == '{')
				skipPastMatch ("{}");
			else
			{
				/* Skip until end of current name, kind or parameter list definition */
				do
					c = vGetc ();
				while (c != ','  &&  c != ';' && c != ')');
			}
		}
		if (c == ',')
		{
			c = skipWhite (vGetc ());
			repeat = TRUE;
		}
	} while (repeat);
	vStringDelete (name);
	vUngetc (c);
}

static void findTag (vString *const name)
{
	int c;
	const verilogKind kind = (verilogKind) lookupKeyword (vStringValue (name), Lang_verilog);

	/* Search for end of current context to drop respective context */
	if (currentContext)
	{
		vString *endTokenName = vStringNewInit("end");
		if (currentContext->kind == K_BLOCK && currentContext->nestLevel == 0 && strcmp (vStringValue (name), vStringValue (endTokenName)) == 0)
		{
			verbose ("Dropping context %s\n", vStringValue (currentContext->name));
			currentContext = popToken (currentContext);
		}
		else
		{
			vStringCatS (endTokenName, VerilogKinds[currentContext->kind].name);
			if (strcmp (vStringValue (name), vStringValue (endTokenName)) == 0)
			{
				verbose ("Dropping context %s\n", vStringValue (currentContext->name));
				currentContext = popToken (currentContext);
			}
		}
		vStringDelete(endTokenName);
	}

	if (kind == K_CONSTANT && vStringItem (name, 0) == '`')
	{
		/* Bug #961001: Verilog compiler directives are line-based. */
		c = skipWhite (vGetc ());
		readIdentifier (name, c);
		createTag (kind, name);
		/* Skip the rest of the line. */
		do {
			c = vGetc();
		} while (c != '\n');
		vUngetc (c);
	}
	else if (kind == K_BLOCK)
	{
		/* Process begin..end blocks */
		processBlock (name, kind);
	}
	else if (kind != K_UNDEFINED)
	{
		c = skipWhite (vGetc ());

		/* Many keywords can have bit width.
		*   reg [3:0] net_name;
		*   inout [(`DBUSWIDTH-1):0] databus;
		*/
		if (c == '(')
			c = skipPastMatch ("()");
		c = skipWhite (c);
		if (c == '[')
			c = skipPastMatch ("[]");
		c = skipWhite (c);
		if (c == '#')
		{
			c = vGetc ();
			if (c == '(')
				c = skipPastMatch ("()");
		}
		c = skipWhite (c);
		if (isIdentifierCharacter (c))
			tagNameList (kind, c);
	}
}

static void findVerilogTags (void)
{
	vString *const name = vStringNew ();
	volatile int c = '\0';
	exception_t exception = (exception_t) setjmp (Exception);

	if (exception == ExceptionNone) while (c != EOF)
	{
		c = vGetc ();
		switch (c)
		{
			case '/':
				skipComments (c);
				break;
			default :
				c = skipWhite (c);
				if (isIdentifierCharacter (c))
				{
					readIdentifier (name, c);
					findTag (name);
				}
		}
	}

	vStringDelete (name);
	deleteToken (currentContext);
	currentContext = NULL;
}

extern parserDefinition* VerilogParser (void)
{
	static const char *const extensions [] = { "v", NULL };
	parserDefinition* def = parserNew ("Verilog");
	def->kinds      = VerilogKinds;
	def->kindCount  = KIND_COUNT (VerilogKinds);
	def->extensions = extensions;
	def->parser     = findVerilogTags;
	def->initialize = initialize;
	return def;
}

/* vi:set tabstop=4 shiftwidth=4: */<|MERGE_RESOLUTION|>--- conflicted
+++ resolved
@@ -314,11 +314,7 @@
 	return (boolean)(vStringLength (name) > 0);
 }
 
-<<<<<<< HEAD
-static vString *genContext (void)
-=======
 static void createContext (tokenInfo *const scope)
->>>>>>> 7e847bb6
 {
 	if (scope)
 	{
@@ -432,13 +428,7 @@
 static void tagNameList (const verilogKind kind, int c)
 {
 	vString *name = vStringNew ();
-<<<<<<< HEAD
-	verilogKind localKind;
-	tagEntryInfo tag;
-=======
-	vString *scopedName;
 	verilogKind localKind, nameKind;
->>>>>>> 7e847bb6
 	boolean repeat;
 	Assert (isIdentifierCharacter (c));
 	localKind = kind;
